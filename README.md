--- conflicted
+++ resolved
@@ -14,11 +14,7 @@
 安装Mist：
 
 ```bash
-<<<<<<< HEAD
-go get -u github.com/dormoron/mist
-=======
 go get -u github.com/your_username/mist
->>>>>>> 4f39bddd
 ```
 创建一个简单的服务器实例：
 ``` go
